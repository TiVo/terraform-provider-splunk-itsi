--- conflicted
+++ resolved
@@ -39,11 +39,7 @@
 	go test -v -cover -parallel=4 $(TEST_ARGS) github.com/tivo/terraform-provider-splunk-itsi/... -tags test_setup
 
 testacc: fmt
-<<<<<<< HEAD
-	TF_ACC=1 go test -v -cover $(TEST_ARGS) -timeout 30m ./...
-=======
 	TF_ACC=1 go test -v -cover $(TEST_ARGS) -timeout 60m ./...
->>>>>>> 1d1abb22
 
 sweep: fmt
 	TF_ACC_LOG=trace go test -v $(TEST_ARGS) -timeout 10m github.com/tivo/terraform-provider-splunk-itsi/provider -sweep=default
