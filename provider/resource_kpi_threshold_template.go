--- conflicted
+++ resolved
@@ -81,11 +81,7 @@
 
 func getKpiThresholdSettingsBlocksAttrs() (map[string]schema.Block, map[string]schema.Attribute) {
 	return map[string]schema.Block{
-<<<<<<< HEAD
-			"threshold_levels": schema.SetNestedBlock{
-=======
 			"threshold_levels": schema.ListNestedBlock{
->>>>>>> 1d1abb22
 				NestedObject: schema.NestedBlockObject{
 					Attributes: map[string]schema.Attribute{
 						"severity_label": schema.StringAttribute{
