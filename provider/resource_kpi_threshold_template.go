package provider

import (
	"context"
	"fmt"

	"github.com/hashicorp/terraform-plugin-framework-validators/stringvalidator"
	"github.com/hashicorp/terraform-plugin-framework/diag"
	"github.com/hashicorp/terraform-plugin-framework/resource"
	"github.com/hashicorp/terraform-plugin-framework/resource/schema"
	"github.com/hashicorp/terraform-plugin-framework/resource/schema/planmodifier"
	"github.com/hashicorp/terraform-plugin-framework/resource/schema/stringdefault"
	"github.com/hashicorp/terraform-plugin-framework/resource/schema/stringplanmodifier"
	"github.com/hashicorp/terraform-plugin-framework/schema/validator"
	"github.com/hashicorp/terraform-plugin-framework/types"
	"github.com/hashicorp/terraform-plugin-log/tflog"
	"github.com/tivo/terraform-provider-splunk-itsi/models"
	"github.com/tivo/terraform-provider-splunk-itsi/provider/util"
)

func kpiThresholdTemplateBase(clientConfig models.ClientConfig, key string, title string) *models.Base {
	base := models.NewBase(clientConfig, key, title, "kpi_threshold_template")
	return base
}

var (
	_ resource.Resource                = &resourceKpiThresholdTemplate{}
	_ resource.ResourceWithConfigure   = &resourceKpiThresholdTemplate{}
	_ resource.ResourceWithImportState = &resourceKpiThresholdTemplate{}
)

func NewResourceKpiThresholdTemplate() resource.Resource {
	return &resourceKpiThresholdTemplate{}
}

type modelKpiThresholdTemplate struct {
	ID                                 types.String                             `tfsdk:"id" json:"_key"`
	Title                              types.String                             `tfsdk:"title" json:"title"`
	Description                        types.String                             `tfsdk:"description" json:"description"`
	AdaptiveThresholdingTrainingWindow types.String                             `tfsdk:"adaptive_thresholding_training_window" json:"adaptive_thresholding_training_window"`
	TimeVariateThresholds              types.Bool                               `tfsdk:"time_variate_thresholds" json:"time_variate_thresholds"`
	TimeVariateThresholdsSpecification *TimeVariateThresholdsSpecificationModel `tfsdk:"time_variate_thresholds_specification"`
	AdaptiveThresholdsIsEnabled        types.Bool                               `tfsdk:"adaptive_thresholds_is_enabled" json:"adaptive_thresholds_is_enabled"`
	SecGrp                             types.String                             `tfsdk:"sec_grp" json:"sec_grp"`
}

type TimeVariateThresholdsSpecificationModel struct {
	Policies []PolicyModel `tfsdk:"policies"`
}

type PolicyModel struct {
	PolicyName          types.String          `tfsdk:"policy_name"`
	Title               types.String          `tfsdk:"title"`
	PolicyType          types.String          `tfsdk:"policy_type"`
	TimeBlocks          []TimeBlockModel      `tfsdk:"time_blocks"`
	AggregateThresholds ThresholdSettingModel `tfsdk:"aggregate_thresholds"`
	EntityThresholds    ThresholdSettingModel `tfsdk:"entity_thresholds"`
}

type ThresholdSettingModel struct {
	BaseSeverityLabel types.String             `json:"baseSeverityLabel" tfsdk:"base_severity_label"`
	GaugeMax          types.Float64            `json:"gaugeMax" tfsdk:"gauge_max"`
	GaugeMin          types.Float64            `json:"gaugeMin" tfsdk:"gauge_min"`
	IsMaxStatic       types.Bool               `json:"isMaxStatic" tfsdk:"is_max_static"`
	IsMinStatic       types.Bool               `json:"isMinStatic" tfsdk:"is_min_static"`
	MetricField       types.String             `json:"metricField" tfsdk:"metric_field"`
	RenderBoundaryMax types.Float64            `json:"renderBoundaryMax" tfsdk:"render_boundary_max"`
	RenderBoundaryMin types.Float64            `json:"renderBoundaryMin" tfsdk:"render_boundary_min"`
	ThresholdLevels   []KpiThresholdLevelModel `tfsdk:"threshold_levels"`
}

type KpiThresholdLevelModel struct {
	SeverityLabel  types.String  `json:"severityLabel" tfsdk:"severity_label"`
	ThresholdValue types.Float64 `json:"thresholdValue" tfsdk:"threshold_value"`
	DynamicParam   types.Float64 `json:"dynamicParam" tfsdk:"dynamic_param"`
}

func getKpiThresholdSettingsBlocksAttrs() (map[string]schema.Block, map[string]schema.Attribute) {
	return map[string]schema.Block{
			"threshold_levels": schema.SetNestedBlock{
				NestedObject: schema.NestedBlockObject{
					Attributes: map[string]schema.Attribute{
						"severity_label": schema.StringAttribute{
							Required: true,
							Validators: []validator.String{
								stringvalidator.OneOf("info", "critical", "high", "medium", "low", "normal"),
							},
							Description: "Severity label assigned for this threshold level like info, warning, critical, etc",
						},
						"threshold_value": schema.Float64Attribute{
							Required: true,
							Description: `Value for the threshold field stats identifying this threshold level.
							This is the key value that defines the levels for values derived from the KPI search metrics.`,
						},
						"dynamic_param": schema.Float64Attribute{
							Required:    true,
							Description: "Value of the dynamic parameter for adaptive thresholds",
						},
					},
				},
			},
		},
		map[string]schema.Attribute{
			"base_severity_label": schema.StringAttribute{
				Optional: true,
				Computed: true,
				Validators: []validator.String{
					stringvalidator.OneOf("info", "critical", "high", "medium", "low", "normal"),
				},
				Description: "Base severity label assigned for the threshold (info, normal, low, medium, high, critical). ",
			},
			"gauge_max": schema.Float64Attribute{
				Optional:    true,
				Computed:    true,
				Description: "Maximum value for the threshold gauge specified by user",
			},
			"gauge_min": schema.Float64Attribute{
				Optional:    true,
				Computed:    true,
				Description: "Minimum value for the threshold gauge specified by user.",
			},
			"is_max_static": schema.BoolAttribute{
				Required:    true,
				Description: "True when maximum threshold value is a static value, false otherwise. ",
			},
			"is_min_static": schema.BoolAttribute{
				Required:    true,
				Description: "True when min threshold value is a static value, false otherwise.",
			},
			"metric_field": schema.StringAttribute{
				Optional:    true,
				Computed:    true,
				Description: "Thresholding field from the search.",
			},
			"render_boundary_max": schema.Float64Attribute{
				Optional:    true,
				Computed:    true,
				Description: "Upper bound value to use to render the graph for the thresholds.",
			},
			"render_boundary_min": schema.Float64Attribute{
				Optional:    true,
				Computed:    true,
				Description: "Lower bound value to use to render the graph for the thresholds.",
			},
		}
}

func kpiThresholdSettingsToModel(attrName string, apiThresholdSetting map[string]interface{}, tfthresholdSettingModel *ThresholdSettingModel, settingType string) (diags diag.Diagnostics) {
	diags.Append(marshalBasicTypesByTag("json", apiThresholdSetting, tfthresholdSettingModel)...)

	thresholdLevels := []KpiThresholdLevelModel{}
	for _, tData_ := range apiThresholdSetting["thresholdLevels"].([]interface{}) {
		tData := tData_.(map[string]interface{})
		thresholdLevel := &KpiThresholdLevelModel{}
		switch tData["dynamicParam"] {
		case "":
			if settingType != "static" {
				diags.AddError("Failed to populate aggregated threshold", fmt.Sprintf("empty dynamic param for adaptive policy %s", settingType))
				return
			}
			tData["dynamicParam"] = 0
		}
		diags.Append(marshalBasicTypesByTag("json", tData, thresholdLevel)...)
		thresholdLevels = append(thresholdLevels, *thresholdLevel)
	}
	tfthresholdSettingModel.ThresholdLevels = thresholdLevels
	return
}

func kpiThresholdThresholdSettingsAttributesToPayload(_ context.Context, source ThresholdSettingModel) (interface{}, diag.Diagnostics) {
	var diags diag.Diagnostics
	thresholdSetting := map[string]interface{}{}
	diags.Append(unmarshalBasicTypesByTag("json", &source, thresholdSetting)...)

	if severity, ok := util.SeverityMap[source.BaseSeverityLabel.ValueString()]; ok {
		thresholdSetting["baseSeverityColor"] = severity.SeverityColor
		thresholdSetting["baseSeverityColorLight"] = severity.SeverityColorLight
		thresholdSetting["baseSeverityLabel"] = severity.SeverityLabel
		thresholdSetting["baseSeverityValue"] = severity.SeverityValue
	} else if !source.BaseSeverityLabel.IsNull() {
		diags.AddError("failed to convert threshold setting model to payload", fmt.Sprintf("schema Validation broken. Unknown severity %s", source.BaseSeverityLabel.ValueString()))
		return nil, diags
	}
	thresholdLevels := []interface{}{}

	for _, tfThresholdLevel := range source.ThresholdLevels {
		thresholdLevel := map[string]interface{}{}
		thresholdLevel["dynamicParam"] = tfThresholdLevel.DynamicParam.ValueFloat64()
		if severity, ok := util.SeverityMap[tfThresholdLevel.SeverityLabel.ValueString()]; ok {
			thresholdLevel["severityColor"] = severity.SeverityColor
			thresholdLevel["severityColorLight"] = severity.SeverityColorLight
			thresholdLevel["severityLabel"] = severity.SeverityLabel
			thresholdLevel["severityValue"] = severity.SeverityValue
		} else {
			diags.AddError("schema Validation broken. Unknown severity %s", tfThresholdLevel.SeverityLabel.ValueString())
			return nil, diags
		}
		thresholdLevel["thresholdValue"] = tfThresholdLevel.ThresholdValue.ValueFloat64()
		thresholdLevels = append(thresholdLevels, thresholdLevel)
	}
	thresholdSetting["thresholdLevels"] = thresholdLevels
	return thresholdSetting, diags
}

type TimeBlockModel struct {
	Interval types.Int64  `tfsdk:"interval"`
	Cron     types.String `tfsdk:"cron"`
}
type resourceKpiThresholdTemplate struct {
	client models.ClientConfig
}

<<<<<<< HEAD
=======
func (r *resourceKpiThresholdTemplate) ValidateConfig(ctx context.Context, req resource.ValidateConfigRequest, resp *resource.ValidateConfigResponse) {
	var data modelKpiThresholdTemplate
	diags := req.Config.Get(ctx, &data)
	resp.Diagnostics.Append(diags...)

	if resp.Diagnostics.HasError() {
		return
	}

	/*for _, policy := range data.TimeVariateThresholdsSpecification.Policies {
		for _, level := range append(policy.AggregateThresholds.ThresholdLevels, policy.EntityThresholds.ThresholdLevels...) {
			var isStaticPolicy = policy.PolicyType.ValueString() != "static"
			if level.DynamicParam.IsNull() && isStaticPolicy {
				resp.Diagnostics.AddError(
					"Missing Attribute Configuration",
					"Expected dynamic_param in case of the non-static thresholds (ex: stdev).",
				)
				return
			} else if !level.DynamicParam.IsNull() && !isStaticPolicy {
				resp.Diagnostics.AddError(
					"Wrong Attribute Configuration",
					"Not expect dynamic_param in case of the static thresholds.",
				)
				return
			}
		}
	}*/
}

const (
	BASE_SEVERITY_LABEL_DEFAULT = "normal"
)

func (r *resourceKpiThresholdTemplate) ModifyPlan(ctx context.Context, req resource.ModifyPlanRequest, resp *resource.ModifyPlanResponse) {
	if req.State.Raw.IsNull() || req.Plan.Raw.IsNull() {
		return
	}

	var plan, config modelKpiThresholdTemplate
	resp.Diagnostics.Append(req.Plan.Get(ctx, &plan)...)
	resp.Diagnostics.Append(req.Config.Get(ctx, &config)...)
	if config.Description.IsNull() && plan.Description.IsUnknown() {
		plan.Description = types.StringValue("")
	}

	populateDefaults := func(tsm *ThresholdSettingModel) {
		properties := []*types.Float64{
			&tsm.GaugeMax, &tsm.GaugeMin,
			&tsm.RenderBoundaryMax, &tsm.RenderBoundaryMin,
		}

		for _, p := range properties {
			if p.IsUnknown() {
				*p = types.Float64Null()
			}
		}

		if tsm.MetricField.IsUnknown() {
			tsm.MetricField = types.StringNull()
		}
		tsm.BaseSeverityLabel = types.StringValue(BASE_SEVERITY_LABEL_DEFAULT)
	}
	if plan.TimeVariateThresholdsSpecification != nil {
		policies := []PolicyModel{}
		for _, policy := range plan.TimeVariateThresholdsSpecification.Policies {
			populateDefaults(&policy.AggregateThresholds)
			populateDefaults(&policy.EntityThresholds)

			policies = append(policies, policy)
		}
		plan.TimeVariateThresholdsSpecification.Policies = policies
	}

	resp.Diagnostics.Append(resp.Plan.Set(ctx, plan)...)
	tflog.Trace(ctx, "Finished modifying plan for kpi threshold template resource")

}

>>>>>>> e84dba57
// Metadata returns the resource type name.
func (r *resourceKpiThresholdTemplate) Metadata(_ context.Context, req resource.MetadataRequest, resp *resource.MetadataResponse) {
	configureResourceMetadata(req, resp, resourceNameKPIThresholdTemplate)
}

func (r *resourceKpiThresholdTemplate) Configure(ctx context.Context, req resource.ConfigureRequest, resp *resource.ConfigureResponse) {
	configureResourceClient(ctx, resourceNameKPIThresholdTemplate, req, &r.client, resp)
}

func (r *resourceKpiThresholdTemplate) Schema(_ context.Context, _ resource.SchemaRequest, resp *resource.SchemaResponse) {
	threshold_settings_blocks, threshold_settings_attributes := getKpiThresholdSettingsBlocksAttrs()

	resp.Schema = schema.Schema{
		Blocks: map[string]schema.Block{
			"time_variate_thresholds_specification": schema.SingleNestedBlock{
				Blocks: map[string]schema.Block{

					"policies": schema.SetNestedBlock{
						Description: "Map object of policies keyed by policy_name. ",
						NestedObject: schema.NestedBlockObject{
							Blocks: map[string]schema.Block{
								"time_blocks": schema.SetNestedBlock{
									//Optional: true,
									NestedObject: schema.NestedBlockObject{
										Attributes: map[string]schema.Attribute{
											"interval": schema.Int64Attribute{
												Required:    true,
												Description: "Corresponds to the cron expression in format: {minute} {hour} {\\*} {\\*} {day}",
											},
											"cron": schema.StringAttribute{
												Required:    true,
												Description: "Corresponds to the cron expression in format: {minute} {hour} {\\*} {\\*} {day}",
											},
										},
									},
								},
								"aggregate_thresholds": schema.SingleNestedBlock{
									Description: "User-defined thresholding levels for \"Aggregate\" threshold type. For more information, see KPI Threshold Setting.",
									Attributes:  threshold_settings_attributes,
									Blocks:      threshold_settings_blocks,
								},
								"entity_thresholds": schema.SingleNestedBlock{
									Description: "User-defined thresholding levels for \"Per Entity\" threshold type. For more information, see KPI Threshold Setting.",
									Attributes:  threshold_settings_attributes,
									Blocks:      threshold_settings_blocks,
								},
							},
							Attributes: map[string]schema.Attribute{
								"policy_name": schema.StringAttribute{
									Required:    true,
									Description: "Internal key value for policy.",
								},
								"title": schema.StringAttribute{
									Required:    true,
									Description: "The policy title, displayed to the user in the UI. Should be unique per policies object.",
								},
								"policy_type": schema.StringAttribute{
									Required: true,
									Description: `The algorithm, specified for the current policy threshold level evaluation.
													Supported values: static, stdev (standard deviation), quantile, range and percentage.`,
									Validators: []validator.String{
										stringvalidator.OneOf("static", "stdev", "quantile", "range", "percentage"),
									},
								},
							},
						},
					},
				},
			},
		},
		Attributes: map[string]schema.Attribute{
			"id": schema.StringAttribute{
				Computed: true,
				PlanModifiers: []planmodifier.String{
					stringplanmodifier.UseStateForUnknown(),
				},
			},
			"title": schema.StringAttribute{
				Required: true,
				//ForceNew:    true,
				PlanModifiers: []planmodifier.String{
					stringplanmodifier.RequiresReplace(),
				},
				Description: "Name of this KPI threshold template.",
			},
			"description": schema.StringAttribute{
				Optional:    true,
				Computed:    true,
				Description: "User-defined description for the kpi Threshold Template.",
			},
			"adaptive_thresholds_is_enabled": schema.BoolAttribute{
				Required:    true,
				Description: "Determines if adaptive threshold is enabled for this KPI threshold template.",
			},
			"adaptive_thresholding_training_window": schema.StringAttribute{
				Required:    true,
				Description: "The earliest time for the Adaptive Threshold training algorithm to run over (latest time is always 'now') (e.g. '-7d')",
			},
			"time_variate_thresholds": schema.BoolAttribute{
				Required:    true,
				Description: "If true, thresholds for alerts are pulled from time_variate_thresholds_specification.",
			},
			"sec_grp": schema.StringAttribute{
				Optional:    true,
				Computed:    true,
				Description: "The team the object belongs to. ",
				Default:     stringdefault.StaticString(itsiDefaultSecurityGroup),
			},
		},
	}
}

func (r *resourceKpiThresholdTemplate) Create(ctx context.Context, req resource.CreateRequest, resp *resource.CreateResponse) {
	var plan modelKpiThresholdTemplate
	diags := req.Plan.Get(ctx, &plan)
	resp.Diagnostics.Append(diags...)
	if resp.Diagnostics.HasError() {
		return
	}

	template, diags := kpiThresholdTemplate(ctx, plan, r.client)
	if diags.HasError() {
		resp.Diagnostics.Append(diags...)
		return
	}

	b, err := template.Create(ctx)
	if err != nil {
		diags.AddError("Failed to create kpi threshold template.", err.Error())
		resp.Diagnostics.Append(diags...)
		return
	}
	resp.Diagnostics.Append(populateKpiThresholdTemplateModel(ctx, b, &plan)...)
	if resp.Diagnostics.HasError() {
		return
	}

	diags = resp.State.Set(ctx, &plan)
	resp.Diagnostics.Append(diags...)
	if resp.Diagnostics.HasError() {
		return
	}
}

func (r *resourceKpiThresholdTemplate) Read(ctx context.Context, req resource.ReadRequest, resp *resource.ReadResponse) {
	var state modelKpiThresholdTemplate
	diags := req.State.Get(ctx, &state)
	resp.Diagnostics.Append(diags...)
	if resp.Diagnostics.HasError() {
		return
	}

	base := kpiThresholdTemplateBase(r.client, state.ID.ValueString(), state.Title.ValueString())
	b, err := base.Find(ctx)
	if err != nil || b == nil {
		diags.AddError("Failed to find kpi threshold template.", err.Error())
		resp.Diagnostics.Append(diags...)
		return
	}

	resp.Diagnostics.Append(populateKpiThresholdTemplateModel(ctx, b, &state)...)
	if resp.Diagnostics.HasError() {
		return
	}

	// Set refreshed state
	resp.Diagnostics.Append(resp.State.Set(ctx, &state)...)
}

// Update updates the resource and sets the updated Terraform state on success.
func (r *resourceKpiThresholdTemplate) Update(ctx context.Context, req resource.UpdateRequest, resp *resource.UpdateResponse) {

	var plan modelKpiThresholdTemplate
	var state modelKpiThresholdTemplate

	diags := req.Plan.Get(ctx, &plan)
	resp.Diagnostics.Append(diags...)
	if resp.Diagnostics.HasError() {
		return
	}

	resp.Diagnostics.Append(req.State.Get(ctx, &state)...)
	if resp.Diagnostics.HasError() {
		return
	}

	base := kpiThresholdTemplateBase(r.client, state.ID.ValueString(), plan.Title.ValueString())
	existing, err := base.Find(ctx)
	if err != nil {
		diags.AddError("Failed to find kpi threshold template.", err.Error())
		resp.Diagnostics.Append(diags...)
		return
	}
	if existing == nil {
		_, err := base.Create(ctx)
		if err != nil {
			diags.AddError("Failed to create kpi threshold template.", err.Error())
			resp.Diagnostics.Append(diags...)
			return
		}
	}
	plan.ID = types.StringValue(base.RESTKey)
	if resp.Diagnostics.HasError() {
		return
	}

	base, diags = kpiThresholdTemplate(ctx, plan, r.client)
	if diags.HasError() {
		resp.Diagnostics.Append(diags...)
		return
	}
	err = base.Update(ctx)
	if err != nil {
		diags.AddError("Failed to update kpi threshold template.", err.Error())
		resp.Diagnostics.Append(diags...)
		return
	}
	resp.Diagnostics.Append(populateKpiThresholdTemplateModel(ctx, base, &plan)...)
	if resp.Diagnostics.HasError() {
		return
	}
	// Set refreshed state
	diags = resp.State.Set(ctx, &plan)
	resp.Diagnostics.Append(diags...)
}

// Delete deletes the resource and removes the Terraform state on success.
func (r *resourceKpiThresholdTemplate) Delete(ctx context.Context, req resource.DeleteRequest, resp *resource.DeleteResponse) {
	var state modelKpiThresholdTemplate

	diags := req.State.Get(ctx, &state)
	resp.Diagnostics.Append(diags...)
	if resp.Diagnostics.HasError() {
		return
	}
	base := kpiThresholdTemplateBase(r.client, state.ID.ValueString(), state.Title.ValueString())
	existing, err := base.Find(ctx)
	if err != nil {
		diags.AddError("Failed to find kpi threshold template.", err.Error())
		resp.Diagnostics.Append(diags...)
		return
	}
	if existing == nil {
		return
	}

	err = existing.Delete(ctx)
	if err != nil {
		diags.AddError("Failed to delete kpi threshold template.", err.Error())
	}
	resp.Diagnostics.Append(diags...)
}

func kpiThresholdTemplate(ctx context.Context, tfKpiThresholdTemplate modelKpiThresholdTemplate, clientConfig models.ClientConfig) (config *models.Base, diags diag.Diagnostics) {
	body := map[string]interface{}{}
	diags = append(diags, unmarshalBasicTypesByTag("json", &tfKpiThresholdTemplate, body)...)
	body["objectType"] = "kpi_threshold_template"

	policies := map[string]interface{}{}
	if tfKpiThresholdTemplate.TimeVariateThresholdsSpecification != nil {
		for _, tfpolicy := range tfKpiThresholdTemplate.TimeVariateThresholdsSpecification.Policies {
			policy := map[string]interface{}{}
			policy["title"] = tfpolicy.Title.ValueString()
			policy["policy_type"] = tfpolicy.PolicyType.ValueString()
			timeBlocks := [][]interface{}{}

			for _, tfTimeBlock := range tfpolicy.TimeBlocks {
				block := []interface{}{}
				block = append(block, tfTimeBlock.Cron.ValueString())
				block = append(block, tfTimeBlock.Interval.ValueInt64())

				timeBlocks = append(timeBlocks, block)
			}

			policy["time_blocks"] = timeBlocks
			aggregateThresholds, d := kpiThresholdThresholdSettingsAttributesToPayload(ctx, tfpolicy.AggregateThresholds)
			diags.Append(d...)
			if diags.HasError() {
				return
			}
			policy["aggregate_thresholds"] = aggregateThresholds

			entityThresholds, d := kpiThresholdThresholdSettingsAttributesToPayload(ctx, tfpolicy.EntityThresholds)
			diags.Append(d...)
			if diags.HasError() {
				return
			}
			policy["entity_thresholds"] = entityThresholds

			policies[tfpolicy.PolicyName.ValueString()] = policy
		}
		body["time_variate_thresholds_specification"] = map[string]interface{}{
			"policies": policies,
		}

	}

	base := kpiThresholdTemplateBase(clientConfig, tfKpiThresholdTemplate.ID.ValueString(), tfKpiThresholdTemplate.Title.ValueString())
	err := base.PopulateRawJSON(ctx, body)
	if err != nil {
		diags.AddError("Failed to populate kpi threshold template.", err.Error())
		return
	}
	return base, nil
}

func populateKpiThresholdTemplateModel(_ context.Context, b *models.Base, tfModelKpiThresholdTemplate *modelKpiThresholdTemplate) (diags diag.Diagnostics) {
	interfaceMap, err := b.RawJson.ToInterfaceMap()
	if err != nil {
		diags.AddError("Failed to populate interfaceMap.", err.Error())
	}
	diags = append(diags, marshalBasicTypesByTag("json", interfaceMap, tfModelKpiThresholdTemplate)...)

	tfPolicies := []PolicyModel{}

	timeVariateThresholdsSpecificationData := interfaceMap["time_variate_thresholds_specification"].(map[string]interface{})
	for policyName, pData := range timeVariateThresholdsSpecificationData["policies"].(map[string]interface{}) {
		policyData := pData.(map[string]interface{})

		tfPolicy := PolicyModel{
			PolicyName: types.StringValue(policyName),
			Title:      types.StringValue(policyData["title"].(string)),
			PolicyType: types.StringValue(policyData["policy_type"].(string)),
		}

		tfTimeBlocks := []TimeBlockModel{}
		for _, timeBlock := range policyData["time_blocks"].([]interface{}) {
			_timeBlock := timeBlock.([]interface{})
			tfTimeBlock := TimeBlockModel{
				Cron:     types.StringValue(_timeBlock[0].(string)),
				Interval: types.Int64Value(int64(_timeBlock[1].(float64))),
			}
			tfTimeBlocks = append(tfTimeBlocks, tfTimeBlock)
		}
		var diags_ diag.Diagnostics
		tfPolicy.TimeBlocks = tfTimeBlocks
		diags.Append(diags_...)
		tfAggregatedThresholds := ThresholdSettingModel{}
		diags.Append(kpiThresholdSettingsToModel("aggregate_thresholds",
			policyData["aggregate_thresholds"].(map[string]interface{}), &tfAggregatedThresholds, policyData["policy_type"].(string))...)

		tfPolicy.AggregateThresholds = tfAggregatedThresholds

		tfEntityThresholds := ThresholdSettingModel{}
		diags.Append(kpiThresholdSettingsToModel("entity_thresholds", policyData["entity_thresholds"].(map[string]interface{}),
			&tfEntityThresholds, policyData["policy_type"].(string))...)
		tfPolicy.EntityThresholds = tfEntityThresholds
		tfPolicies = append(tfPolicies, tfPolicy)
	}
	tfModelKpiThresholdTemplate.TimeVariateThresholdsSpecification = &TimeVariateThresholdsSpecificationModel{}
	tfModelKpiThresholdTemplate.TimeVariateThresholdsSpecification.Policies = tfPolicies

	tfModelKpiThresholdTemplate.ID = types.StringValue(b.RESTKey)
	return
}

func (r *resourceKpiThresholdTemplate) ImportState(ctx context.Context, req resource.ImportStateRequest, resp *resource.ImportStateResponse) {
	b := kpiThresholdTemplateBase(r.client, "", req.ID)
	b, err := b.Find(ctx)
	if err != nil {
		resp.Diagnostics.AddError("Unable to find Kpi Threshold Template model", err.Error())
		return
	}
	if b == nil {
		resp.Diagnostics.AddError("Kpi Threshold Template not found", fmt.Sprintf("Kpi Threshold Template '%s' not found", req.ID))
		return
	}

	state := modelKpiThresholdTemplate{}
	if resp.Diagnostics.Append(populateKpiThresholdTemplateModel(ctx, b, &state)...); resp.Diagnostics.HasError() {
		return
	}

	resp.Diagnostics.Append(resp.State.Set(ctx, &state)...)
}<|MERGE_RESOLUTION|>--- conflicted
+++ resolved
@@ -210,37 +210,6 @@
 	client models.ClientConfig
 }
 
-<<<<<<< HEAD
-=======
-func (r *resourceKpiThresholdTemplate) ValidateConfig(ctx context.Context, req resource.ValidateConfigRequest, resp *resource.ValidateConfigResponse) {
-	var data modelKpiThresholdTemplate
-	diags := req.Config.Get(ctx, &data)
-	resp.Diagnostics.Append(diags...)
-
-	if resp.Diagnostics.HasError() {
-		return
-	}
-
-	/*for _, policy := range data.TimeVariateThresholdsSpecification.Policies {
-		for _, level := range append(policy.AggregateThresholds.ThresholdLevels, policy.EntityThresholds.ThresholdLevels...) {
-			var isStaticPolicy = policy.PolicyType.ValueString() != "static"
-			if level.DynamicParam.IsNull() && isStaticPolicy {
-				resp.Diagnostics.AddError(
-					"Missing Attribute Configuration",
-					"Expected dynamic_param in case of the non-static thresholds (ex: stdev).",
-				)
-				return
-			} else if !level.DynamicParam.IsNull() && !isStaticPolicy {
-				resp.Diagnostics.AddError(
-					"Wrong Attribute Configuration",
-					"Not expect dynamic_param in case of the static thresholds.",
-				)
-				return
-			}
-		}
-	}*/
-}
-
 const (
 	BASE_SEVERITY_LABEL_DEFAULT = "normal"
 )
@@ -290,7 +259,6 @@
 
 }
 
->>>>>>> e84dba57
 // Metadata returns the resource type name.
 func (r *resourceKpiThresholdTemplate) Metadata(_ context.Context, req resource.MetadataRequest, resp *resource.MetadataResponse) {
 	configureResourceMetadata(req, resp, resourceNameKPIThresholdTemplate)
